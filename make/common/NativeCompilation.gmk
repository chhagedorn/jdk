#
# Copyright (c) 2011, 2015, Oracle and/or its affiliates. All rights reserved.
# DO NOT ALTER OR REMOVE COPYRIGHT NOTICES OR THIS FILE HEADER.
#
# This code is free software; you can redistribute it and/or modify it
# under the terms of the GNU General Public License version 2 only, as
# published by the Free Software Foundation.  Oracle designates this
# particular file as subject to the "Classpath" exception as provided
# by Oracle in the LICENSE file that accompanied this code.
#
# This code is distributed in the hope that it will be useful, but WITHOUT
# ANY WARRANTY; without even the implied warranty of MERCHANTABILITY or
# FITNESS FOR A PARTICULAR PURPOSE.  See the GNU General Public License
# version 2 for more details (a copy is included in the LICENSE file that
# accompanied this code).
#
# You should have received a copy of the GNU General Public License version
# 2 along with this work; if not, write to the Free Software Foundation,
# Inc., 51 Franklin St, Fifth Floor, Boston, MA 02110-1301 USA.
#
# Please contact Oracle, 500 Oracle Parkway, Redwood Shores, CA 94065 USA
# or visit www.oracle.com if you need additional information or have any
# questions.
#

# When you read this source. Remember that $(sort ...) has the side effect
# of removing duplicates. It is actually this side effect that is
# desired whenever sort is used below!

ifndef _NATIVE_COMPILATION_GMK
_NATIVE_COMPILATION_GMK := 1

ifeq (,$(_MAKEBASE_GMK))
  $(error You must include MakeBase.gmk prior to including NativeCompilation.gmk)
endif

################################################################################
# Create exported symbols file for static libraries
################################################################################

# get the exported symbols from mapfiles and if there
# is no mapfile, get them from the archive
define GetSymbols
  $(RM) $$(@D)/$$(basename $$(@F)).symbols; \
  if [ ! -z $$($1_MAPFILE) -a -e $$($1_MAPFILE) ]; then \
    $(ECHO) "Getting symbols from mapfile $$($1_MAPFILE)"; \
    $(AWK) '/global:/','/local:/' $$($1_MAPFILE) | \
        $(SED) -e 's/#.*//;s/global://;s/local://;s/\;//;s/^[ 	]*/_/;/^_$$$$/d' | \
        $(EGREP) -v "JNI_OnLoad|JNI_OnUnload|Agent_OnLoad|Agent_OnUnload|Agent_OnAttach" > \
        $$(@D)/$$(basename $$(@F)).symbols || true; \
    $(NM) $$($1_TARGET) | $(GREP)  " T " | \
        $(EGREP) "JNI_OnLoad|JNI_OnUnload|Agent_OnLoad|Agent_OnUnload|Agent_OnAttach" | \
        $(CUT) -d ' ' -f 3 >>  $$(@D)/$$(basename $$(@F)).symbols || true;\
  else \
    $(ECHO) "Getting symbols from nm"; \
    $(NM) -m $$($1_TARGET) | $(GREP)  "__TEXT" | \
        $(EGREP) -v "non-external|private extern|__TEXT,__eh_frame" | \
        $(SED) -e  's/.* //' > $$(@D)/$$(basename $$(@F)).symbols; \
  fi
endef

################################################################################
# Define a native toolchain configuration that can be used by
# SetupNativeCompilation calls
#
# Parameter 1 is the name of the toolchain definition
#
# Remaining parameters are named arguments:
#   EXTENDS - Optional parent definition to get defaults from
#   CC - The C compiler
#   CXX - The C++ compiler
#   LD - The Linker
#   AR - Static linker
#   AS - Assembler
#   MT - Windows MT tool
#   RC - Windows RC tool
#   STRIP - The tool to use for stripping debug symbols
#   SYSROOT_CFLAGS - Compiler flags for using the specific sysroot
#   SYSROOT_LDFLAGS - Linker flags for using the specific sysroot
DefineNativeToolchain = $(NamedParamsMacroTemplate)
define DefineNativeToolchainBody
  # If extending another definition, get default values from that,
  # otherwise, nothing more needs to be done as variable assignments
  # already happened in NamedParamsMacroTemplate.
  ifneq ($$($1_EXTENDS), )
    $$(call SetIfEmpty, $1_CC, $$($$($1_EXTENDS)_CC))
    $$(call SetIfEmpty, $1_CXX, $$($$($1_EXTENDS)_CXX))
    $$(call SetIfEmpty, $1_LD, $$($$($1_EXTENDS)_LD))
    $$(call SetIfEmpty, $1_AR, $$($$($1_EXTENDS)_AR))
    $$(call SetIfEmpty, $1_AS, $$($$($1_EXTENDS)_AS))
    $$(call SetIfEmpty, $1_MT, $$($$($1_EXTENDS)_MT))
    $$(call SetIfEmpty, $1_RC, $$($$($1_EXTENDS)_RC))
    $$(call SetIfEmpty, $1_STRIP, $$($$($1_EXTENDS)_STRIP))
    $$(call SetIfEmpty, $1_SYSROOT_CFLAGS, $$($$($1_EXTENDS)_SYSROOT_CFLAGS))
    $$(call SetIfEmpty, $1_SYSROOT_LDFLAGS, $$($$($1_EXTENDS)_SYSROOT_LDFLAGS))
  endif
endef

# Create a default toolchain with the main compiler and linker
$(eval $(call DefineNativeToolchain, TOOLCHAIN_DEFAULT, \
    CC := $(CC), \
    CXX := $(CXX), \
    LD := $(LD), \
    AR := $(AR), \
    AS := $(AS), \
    MT := $(MT), \
    RC := $(RC), \
    STRIP := $(STRIP), \
    SYSROOT_CFLAGS := $(SYSROOT_CFLAGS), \
    SYSROOT_LDFLAGS := $(SYSROOT_LDFLAGS), \
))

# Create a toolchain where linking is done with the C++ linker
$(eval $(call DefineNativeToolchain, TOOLCHAIN_LINK_CXX, \
    EXTENDS := TOOLCHAIN_DEFAULT, \
    LD := $(LDCXX), \
))

# Create a toolchain with the BUILD compiler, used for build tools that
# are to be run during the build.
# The BUILD_SYSROOT_*FLAGS variables are empty for now.
$(eval $(call DefineNativeToolchain, TOOLCHAIN_BUILD, \
    EXTENDS := TOOLCHAIN_DEFAULT, \
    CC := $(BUILD_CC), \
    LD := $(BUILD_LD), \
    SYSROOT_CFLAGS := $(BUILD_SYSROOT_CFLAGS), \
    SYSROOT_LDFLAGS := $(BUILD_SYSROOT_LDFLAGS), \
))

################################################################################

# Extensions of files handled by this macro.
NATIVE_SOURCE_EXTENSIONS := %.s %.c %.cpp %.cc %.m %.mm

# Replaces native source extensions with the object file extension in a string.
# Param 1: the string containing source file names with extensions
# The surrounding strip is needed to keep additional whitespace out
define replace_with_obj_extension
$(strip \
  $(foreach extension, $(NATIVE_SOURCE_EXTENSIONS), \
      $(patsubst $(extension),%$(OBJ_SUFFIX),$(filter $(extension),$1))) \
)
endef

ifeq ($(OPENJDK_BUILD_OS_ENV), windows.cygwin)
  UNIX_PATH_PREFIX := /cygdrive
else ifeq ($(OPENJDK_BUILD_OS_ENV), windows.msys)
  UNIX_PATH_PREFIX :=
endif

# This pattern is used to transform the output of the microsoft CL compiler
# into a make syntax dependency file (.d)
WINDOWS_SHOWINCLUDE_SED_PATTERN := \
    -e '/^Note: including file:/!d' \
    -e 's|Note: including file: *||' \
    -e 's|\\|/|g' \
    -e 's|^\([a-zA-Z]\):|$(UNIX_PATH_PREFIX)/\1|g' \
    -e '\|$(TOPDIR)|I !d' \
    -e 's|$$$$| \\|g' \
    #

# This pattern is used to transform a dependency file (.d) to a list
# of make targets for dependent files (.d.targets)
DEPENDENCY_TARGET_SED_PATTERN := \
    -e 's/\#.*//' \
    -e 's/^[^:]*: *//' \
    -e 's/ *\\$$$$//' \
    -e 's/^[	 ]*//' \
    -e '/^$$$$/ d' \
    -e 's/$$$$/ :/' \
    #

define add_native_source
  # param 1 = BUILD_MYPACKAGE
  # parma 2 = the source file name (..../alfa.c or .../beta.cpp)
  # param 3 = the bin dir that stores all .o (.obj) and .d files.
  # param 4 = the c flags to the compiler
  # param 5 = the c compiler
  # param 6 = the c++ flags to the compiler
  # param 7 = the c++ compiler
  # param 8 = the flags to the assembler

  ifneq (,$$(filter %.c,$2))
    # Compile as a C file
    $1_$2_FLAGS=$(CFLAGS_CCACHE) $4 $$($1_$(notdir $2)_CFLAGS) -DTHIS_FILE='"$$(<F)"' -c
    $1_$2_COMP=$5
    $1_$2_DEP_FLAG:=$(C_FLAG_DEPS)
  else ifneq (,$$(filter %.m,$2))
    # Compile as an Objective-C file
    $1_$2_FLAGS=-x objective-c $(CFLAGS_CCACHE) $4 $$($1_$(notdir $2)_CFLAGS) -DTHIS_FILE='"$$(<F)"' -c
    $1_$2_COMP=$5
    $1_$2_DEP_FLAG:=$(C_FLAG_DEPS)
  else ifneq (,$$(filter %.s,$2))
    # Compile as assembler file
    $1_$2_FLAGS=$8 -DTHIS_FILE='"$$(<F)"'
    $1_$2_COMP=$(AS)
    $1_$2_DEP_FLAG:=
  else ifneq (,$$(filter %.cpp,$2)$$(filter %.cc,$2)$$(filter %.mm,$2))
    # Compile as a C++ or Objective-C++ file
    $1_$2_FLAGS=$(CFLAGS_CCACHE) $6 $$($1_$(notdir $2)_CXXFLAGS) -DTHIS_FILE='"$$(<F)"' -c
    $1_$2_COMP=$7
    $1_$2_DEP_FLAG:=$(CXX_FLAG_DEPS)
  else
    $$(error Internal error in NativeCompilation.gmk: no compiler for file $2)
  endif
  # Generate the .o (.obj) file name and place it in the bin dir.
  $1_$2_OBJ := $3/$$(call replace_with_obj_extension, $$(notdir $2))
  # Only continue if this object file hasn't been processed already. This lets the first found
  # source file override any other with the same name.
  ifeq (,$$(findstring $$($1_$2_OBJ),$$($1_ALL_OBJS)))
    $1_ALL_OBJS+=$$($1_$2_OBJ)
    ifeq (,$$(filter %.s,$2))
      # And this is the dependency file for this obj file.
      $1_$2_DEP:=$$(patsubst %$(OBJ_SUFFIX),%.d,$$($1_$2_OBJ))
      # The dependency target file lists all dependencies as empty targets
      # to avoid make error "No rule to make target" for removed files
      $1_$2_DEP_TARGETS:=$$(patsubst %$(OBJ_SUFFIX),%.d.targets,$$($1_$2_OBJ))

      # Include previously generated dependency information. (if it exists)
      -include $$($1_$2_DEP)
      -include $$($1_$2_DEP_TARGETS)

      ifeq ($(TOOLCHAIN_TYPE), microsoft)
        $1_$2_DEBUG_OUT_FLAGS:=-Fd$$(patsubst %$(OBJ_SUFFIX),%.pdb,$$($1_$2_OBJ)) \
            -Fm$$(patsubst %$(OBJ_SUFFIX),%.map,$$($1_$2_OBJ))
      endif
    endif

    $$($1_$2_OBJ) : $2 $$($1_COMPILE_VARDEPS_FILE) | $$($1_BUILD_INFO)
	$(ECHO) $(LOG_INFO) "Compiling $$(notdir $2) (for $$(notdir $$($1_TARGET)))"
        ifneq ($(TOOLCHAIN_TYPE), microsoft)
          ifeq ($(TOOLCHAIN_TYPE)$$(filter %.s,$2), solstudio)
            # The Solaris studio compiler doesn't output the full path to the object file in the
            # generated deps files. Fixing it with sed. If compiling assembly, don't try this.
	    $(call LogFailures, $$($1_$2_OBJ).log, $$($1_SAFE_NAME)_$$(notdir $2), \
	        $$($1_$2_COMP) $$($1_$2_FLAGS) $$($1_$2_DEP_FLAG) $$($1_$2_DEP).tmp $(CC_OUT_OPTION)$$($1_$2_OBJ) $2)
	    $(SED) 's|^$$(@F):|$$@:|' $$($1_$2_DEP).tmp > $$($1_$2_DEP)
          else
	    $(call LogFailures, $$($1_$2_OBJ).log, $$($1_SAFE_NAME)_$$(notdir $2), \
	        $$($1_$2_COMP) $$($1_$2_FLAGS) $$($1_$2_DEP_FLAG) $$($1_$2_DEP) $(CC_OUT_OPTION)$$($1_$2_OBJ) $2)
          endif
          # Create a dependency target file from the dependency file.
          # Solution suggested by http://make.mad-scientist.net/papers/advanced-auto-dependency-generation/
          ifneq ($$($1_$2_DEP),)
	    $(SED) $(DEPENDENCY_TARGET_SED_PATTERN) $$($1_$2_DEP) > $$($1_$2_DEP_TARGETS)
          endif
        else
          # The Visual Studio compiler lacks a feature for generating make dependencies, but by
          # setting -showIncludes, all included files are printed. These are filtered out and
          # parsed into make dependences.
          # Keep as much as possible on one execution line for best performance on Windows
	  ($(call LogFailures, $$($1_$2_OBJ).log, $$($1_SAFE_NAME)_$$(notdir $2), \
	      $$($1_$2_COMP) $$($1_$2_FLAGS) -showIncludes $$($1_$2_DEBUG_OUT_FLAGS) \
	          $(CC_OUT_OPTION)$$($1_$2_OBJ) $2) ; echo $$$$? > $$($1_$2_DEP).exitvalue) \
	      | $(TEE) $$($1_$2_DEP).raw | $(GREP) -v -e "^Note: including file:" \
	          -e "^$(notdir $2)$$$$" || test "$$$$?" = "1" ; \
	      exit `cat $$($1_$2_DEP).exitvalue` ; \
	  $(RM) $$($1_$2_DEP).exitvalue ; \\
	  ($(ECHO) $$@: \\ ; \
	  $(SED) $(WINDOWS_SHOWINCLUDE_SED_PATTERN) $$($1_$2_DEP).raw) | $(SORT) -u > $$($1_$2_DEP) ; \
	  $(SED) $(DEPENDENCY_TARGET_SED_PATTERN) $$($1_$2_DEP) > $$($1_$2_DEP_TARGETS)
        endif
  endif
endef

# Setup make rules for creating a native binary (a shared library or an
# executable).
#
# Parameter 1 is the name of the rule. This name is used as variable prefix,
# and the targets generated are listed in a variable by that name.
#
# Remaining parameters are named arguments. These include:
#   TOOLCHAIN Name of toolchain setup to use. Defaults to TOOLCHAIN_DEFAULT.
#   SRC one or more directory roots to scan for C/C++ files.
#   CFLAGS the compiler flags to be used, used both for C and C++.
#   CXXFLAGS the compiler flags to be used for c++, if set overrides CFLAGS.
#   LDFLAGS the linker flags to be used, used both for C and C++.
#   LIBS the libraries to link to
#   ARFLAGS the archiver flags to be used
#   OBJECT_DIR the directory where we store the object files
#   LIBRARY the resulting library file
#   PROGRAM the resulting exec file
#   INCLUDES only pick source from these directories
#   EXCLUDES do not pick source from these directories
#   INCLUDE_FILES only compile exactly these files!
#   EXCLUDE_FILES with these names
#   EXTRA_FILES List of extra files not in any of the SRC dirs
#   VERSIONINFO_RESOURCE Input file for RC. Setting this implies that RC will be run
#   RC_FLAGS flags for RC.
#   MAPFILE mapfile
#   REORDER reorder file
#   DEBUG_SYMBOLS add debug symbols (if configured on)
#   CC the compiler to use, default is $(CC)
#   LD the linker to use, default is $(LD)
#   OPTIMIZATION sets optimization level to NONE, LOW, HIGH, HIGHEST
#   DISABLED_WARNINGS_<toolchain> Disable the given warnings for the specified toolchain
#   STRIP_SYMBOLS Set to true to strip the final binary if the toolchain allows for it
#   STRIPFLAGS Optionally change the flags given to the strip command
SetupNativeCompilation = $(NamedParamsMacroTemplate)
define SetupNativeCompilationBody

  # If we're doing a static build and producing a library
  # force it to be a static library and remove the -l libraries
  ifeq ($(STATIC_BUILD), true)
    ifneq ($$($1_LIBRARY),)
      $1_STATIC_LIBRARY := $$($1_LIBRARY)
      $1_LIBRARY :=
    endif
  endif

  ifneq (,$$($1_BIN))
    $$(error BIN has been replaced with OBJECT_DIR)
  endif

  ifneq (,$$($1_LIB))
    $$(error LIB has been replaced with LIBRARY)
  endif

  ifneq (,$$($1_EXE))
    $$(error EXE has been replaced with PROGRAM)
  endif

  ifneq (,$$($1_LIBRARY))
    ifeq (,$$($1_OUTPUT_DIR))
      $$(error LIBRARY requires OUTPUT_DIR)
    endif

    ifneq ($$($1_LIBRARY),$(basename $$($1_LIBRARY)))
      $$(error directory of LIBRARY should be specified using OUTPUT_DIR)
    endif

    ifneq (,$(findstring $(SHARED_LIBRARY_SUFFIX),$$($1_LIBRARY)))
      $$(error LIBRARY should be specified without SHARED_LIBRARY_SUFFIX: $(SHARED_LIBRARY_SUFFIX))
    endif

    ifneq (,$(findstring $(LIBRARY_PREFIX),$$($1_LIBRARY)))
      $$(error LIBRARY should be specified without LIBRARY_PREFIX: $(LIBRARY_PREFIX))
    endif

    ifeq ($$($1_SUFFIX), )
      $1_SUFFIX := $(SHARED_LIBRARY_SUFFIX)
    endif

    $1_BASENAME:=$(LIBRARY_PREFIX)$$($1_LIBRARY)$$($1_SUFFIX)
    $1_TARGET:=$$($1_OUTPUT_DIR)/$$($1_BASENAME)
    $1_NOSUFFIX:=$(LIBRARY_PREFIX)$$($1_LIBRARY)
  endif

  ifneq (,$$($1_STATIC_LIBRARY))
    ifeq (,$$($1_OUTPUT_DIR))
      $$(error STATIC_LIBRARY requires OUTPUT_DIR)
    endif

    ifneq ($$($1_STATIC_LIBRARY),$(basename $$($1_STATIC_LIBRARY)))
      $$(error directory of STATIC_LIBRARY should be specified using OUTPUT_DIR)
    endif

    ifneq (,$(findstring $(STATIC_LIBRARY_SUFFIX),$$($1_STATIC_LIBRARY)))
      $$(error STATIC_LIBRARY should be specified without STATIC_LIBRARY_SUFFIX: $(STATIC_LIBRARY_SUFFIX))
    endif

    ifneq (,$(findstring $(LIBRARY_PREFIX),$$($1_STATIC_LIBRARY)))
      $$(error STATIC_LIBRARY should be specified without LIBRARY_PREFIX: $(LIBRARY_PREFIX))
    endif

    ifeq ($$($1_SUFFIX), )
      $1_SUFFIX := $(STATIC_LIBRARY_SUFFIX)
    endif

    $1_BASENAME:=$(LIBRARY_PREFIX)$$($1_STATIC_LIBRARY)$$($1_SUFFIX)
    $1_TARGET:=$$($1_OUTPUT_DIR)/$$($1_BASENAME)
    $1_NOSUFFIX:=$(LIBRARY_PREFIX)$$($1_STATIC_LIBRARY)
  endif

  ifneq (,$$($1_PROGRAM))
    ifeq (,$$($1_OUTPUT_DIR))
      $$(error PROGRAM requires OUTPUT_DIR)
    endif

    ifneq ($$($1_PROGRAM),$(basename $$($1_PROGRAM)))
      $$(error directory of PROGRAM should be specified using OUTPUT_DIR)
    endif

    ifneq (,$(findstring $(EXE_SUFFIX),$$($1_PROGRAM)))
      $$(error PROGRAM should be specified without EXE_SUFFIX: $(EXE_SUFFIX))
    endif

    ifeq ($$($1_SUFFIX), )
      $1_SUFFIX := $(EXE_SUFFIX)
    endif

    $1_BASENAME:=$$($1_PROGRAM)$$($1_SUFFIX)
    $1_TARGET:=$$($1_OUTPUT_DIR)/$$($1_BASENAME)
    $1_NOSUFFIX:=$$($1_PROGRAM)
  endif
  $1_SAFE_NAME := $$(strip $$(subst /,_, $1))

  ifeq (,$$($1_TARGET))
    $$(error Neither PROGRAM, LIBRARY nor STATIC_LIBRARY has been specified for SetupNativeCompilation)
  endif

  # Setup the toolchain to be used
  $$(call SetIfEmpty, $1_TOOLCHAIN, TOOLCHAIN_DEFAULT)
  $$(call SetIfEmpty, $1_CC, $$($$($1_TOOLCHAIN)_CC))
  $$(call SetIfEmpty, $1_CXX, $$($$($1_TOOLCHAIN)_CXX))
  $$(call SetIfEmpty, $1_LD, $$($$($1_TOOLCHAIN)_LD))
  $$(call SetIfEmpty, $1_AR, $$($$($1_TOOLCHAIN)_AR))
  $$(call SetIfEmpty, $1_AS, $$($$($1_TOOLCHAIN)_AS))
  $$(call SetIfEmpty, $1_MT, $$($$($1_TOOLCHAIN)_MT))
  $$(call SetIfEmpty, $1_RC, $$($$($1_TOOLCHAIN)_RC))
  $$(call SetIfEmpty, $1_STRIP, $$($$($1_TOOLCHAIN)_STRIP))
  $$(call SetIfEmpty, $1_SYSROOT_CFLAGS, $$($$($1_TOOLCHAIN)_SYSROOT_CFLAGS))
  $$(call SetIfEmpty, $1_SYSROOT_LDFLAGS, $$($$($1_TOOLCHAIN)_SYSROOT_LDFLAGS))

  ifneq ($$($1_MANIFEST), )
    ifeq ($$($1_MANIFEST_VERSION), )
      $$(error If MANIFEST is provided, then MANIFEST_VERSION is required in $1)
    endif
  endif

  # Make sure the dirs exist.
  $$(call MakeDir,$$($1_OBJECT_DIR) $$($1_OUTPUT_DIR))
  $$(foreach d,$$($1_SRC), $$(if $$(wildcard $$d),, \
      $$(error SRC specified to SetupNativeCompilation $1 contains missing directory $$d)))

  # Find all files in the source trees. Sort to remove duplicates.
  $1_ALL_SRCS := $$(sort $$(call CacheFind,$$($1_SRC)))
  # Extract the C/C++ files.
  $1_EXCLUDE_FILES:=$$(foreach i,$$($1_SRC),$$(addprefix $$i/,$$($1_EXCLUDE_FILES)))
  $1_INCLUDE_FILES:=$$(foreach i,$$($1_SRC),$$(addprefix $$i/,$$($1_INCLUDE_FILES)))
  ifneq ($$($1_EXCLUDE_FILES),)
    $1_EXCLUDE_FILES:=$$(addprefix %,$$($1_EXCLUDE_FILES))
  endif
  $1_SRCS := $$(filter-out $$($1_EXCLUDE_FILES),$$(filter $$(NATIVE_SOURCE_EXTENSIONS),$$($1_ALL_SRCS)))
  ifneq (,$$(strip $$($1_INCLUDE_FILES)))
    $1_SRCS := $$(filter $$($1_INCLUDE_FILES),$$($1_SRCS))
  endif
  ifeq (,$$($1_SRCS))
    $$(error No sources found for $1 when looking inside the dirs $$($1_SRC))
  endif
  # There can be only a single bin dir root, no need to foreach over the roots.
  $1_BINS := $$(wildcard $$($1_OBJECT_DIR)/*$(OBJ_SUFFIX))
  # Now we have a list of all c/c++ files to compile: $$($1_SRCS)
  # and we have a list of all existing object files: $$($1_BINS)

  # Prepend the source/bin path to the filter expressions. Then do the filtering.
  ifneq ($$($1_INCLUDES),)
    $1_SRC_INCLUDES := $$(foreach i,$$($1_SRC),$$(addprefix $$i/,$$(addsuffix /%,$$($1_INCLUDES))))
    $1_SRCS := $$(filter $$($1_SRC_INCLUDES),$$($1_SRCS))
  endif
  ifneq ($$($1_EXCLUDES),)
    $1_SRC_EXCLUDES := $$(addsuffix /%,$$($1_EXCLUDES))
    $1_SRC_EXCLUDES += $$(foreach i,$$($1_SRC),$$(addprefix $$i/,$$(addsuffix /%,$$($1_EXCLUDES))))
    $1_SRCS := $$(filter-out $$($1_SRC_EXCLUDES),$$($1_SRCS))
  endif

  $1_SRCS += $$($1_EXTRA_FILES)

  ifeq (,$$($1_SRCS))
    $$(error No sources found for $1 when looking inside the dirs $$($1_SRC))
  endif

  # Calculate the expected output from compiling the sources (sort to remove duplicates. Also provides
  # a reproducable order on the input files to the linker).
  $1_EXPECTED_OBJS_FILENAMES := $$(call replace_with_obj_extension, $$(notdir $$($1_SRCS)))
  $1_EXPECTED_OBJS:=$$(sort $$(addprefix $$($1_OBJECT_DIR)/,$$($1_EXPECTED_OBJS_FILENAMES)))
  # Are there too many object files on disk? Perhaps because some source file was removed?
  $1_SUPERFLOUS_OBJS:=$$(sort $$(filter-out $$($1_EXPECTED_OBJS),$$($1_BINS)))
  # Clean out the superfluous object files.
  ifneq ($$($1_SUPERFLUOUS_OBJS),)
    $$(shell $(RM) -f $$($1_SUPERFLUOUS_OBJS))
  endif

  # Pickup extra OPENJDK_TARGET_OS_TYPE and/or OPENJDK_TARGET_OS dependent variables for CFLAGS.
  $1_EXTRA_CFLAGS:=$$($1_CFLAGS_$(OPENJDK_TARGET_OS_TYPE)) $$($1_CFLAGS_$(OPENJDK_TARGET_OS))
  ifneq ($(DEBUG_LEVEL),release)
    # Pickup extra debug dependent variables for CFLAGS
    $1_EXTRA_CFLAGS+=$$($1_CFLAGS_debug)
    $1_EXTRA_CFLAGS+=$$($1_CFLAGS_$(OPENJDK_TARGET_OS_TYPE)_debug)
    $1_EXTRA_CFLAGS+=$$($1_CFLAGS_$(OPENJDK_TARGET_OS)_debug)
  else
    $1_EXTRA_CFLAGS+=$$($1_CFLAGS_release)
    $1_EXTRA_CFLAGS+=$$($1_CFLAGS_$(OPENJDK_TARGET_OS_TYPE)_release)
    $1_EXTRA_CFLAGS+=$$($1_CFLAGS_$(OPENJDK_TARGET_OS)_release)
  endif

  # Pickup extra OPENJDK_TARGET_OS_TYPE and/or OPENJDK_TARGET_OS dependent variables for CXXFLAGS.
  $1_EXTRA_CXXFLAGS:=$$($1_CXXFLAGS_$(OPENJDK_TARGET_OS_TYPE)) $$($1_CXXFLAGS_$(OPENJDK_TARGET_OS))
  ifneq ($(DEBUG_LEVEL),release)
    # Pickup extra debug dependent variables for CXXFLAGS
    $1_EXTRA_CXXFLAGS+=$$($1_CXXFLAGS_debug)
    $1_EXTRA_CXXFLAGS+=$$($1_CXXFLAGS_$(OPENJDK_TARGET_OS_TYPE)_debug)
    $1_EXTRA_CXXFLAGS+=$$($1_CXXFLAGS_$(OPENJDK_TARGET_OS)_debug)
  else
    $1_EXTRA_CXXFLAGS+=$$($1_CXXFLAGS_release)
    $1_EXTRA_CXXFLAGS+=$$($1_CXXFLAGS_$(OPENJDK_TARGET_OS_TYPE)_release)
    $1_EXTRA_CXXFLAGS+=$$($1_CXXFLAGS_$(OPENJDK_TARGET_OS)_release)
  endif

  # If no C++ flags are explicitly set, default to using the C flags.
  # After that, we can set additional C++ flags that should not interfere
  # with the mechanism for copying the C flags by default.
  ifeq ($$($1_CXXFLAGS),)
    $1_CXXFLAGS:=$$($1_CFLAGS)
  endif
  ifeq ($$(strip $$($1_EXTRA_CXXFLAGS)),)
    $1_EXTRA_CXXFLAGS:=$$($1_EXTRA_CFLAGS)
  endif

  ifeq ($$($1_DEBUG_SYMBOLS), true)
    ifeq ($(ENABLE_DEBUG_SYMBOLS), true)
      ifdef OPENJDK
        # Always add debug symbols
        $1_EXTRA_CFLAGS+=$(CFLAGS_DEBUG_SYMBOLS)
        $1_EXTRA_CXXFLAGS+=$(CXXFLAGS_DEBUG_SYMBOLS)
      else
        # Programs don't get the debug symbols added in the old build. It's not clear if
        # this is intentional.
        ifeq ($$($1_PROGRAM),)
          $1_EXTRA_CFLAGS+=$(CFLAGS_DEBUG_SYMBOLS)
          $1_EXTRA_CXXFLAGS+=$(CXXFLAGS_DEBUG_SYMBOLS)
        endif
      endif
    endif
  endif

  ifneq (,$$($1_REORDER))
    $1_EXTRA_CFLAGS += $$(C_FLAG_REORDER)
    $1_EXTRA_CXXFLAGS += $$(CXX_FLAG_REORDER)
  endif

  # Pass the library name for static JNI library naming
  ifneq ($$($1_STATIC_LIBRARY),)
    $1_EXTRA_CFLAGS += -DLIBRARY_NAME=$$($1_STATIC_LIBRARY)
    $1_EXTRA_CXXFLAGS += -DLIBRARY_NAME=$$($1_STATIC_LIBRARY)
  endif

  # Pick up disabled warnings, if possible on this platform.
  ifneq ($(DISABLE_WARNING_PREFIX),)
    $1_EXTRA_CFLAGS += $$(addprefix $(DISABLE_WARNING_PREFIX), $$($1_DISABLED_WARNINGS_$(TOOLCHAIN_TYPE)))
    $1_EXTRA_CXXFLAGS += $$(addprefix $(DISABLE_WARNING_PREFIX), $$($1_DISABLED_WARNINGS_$(TOOLCHAIN_TYPE)))
  endif

  # Check if warnings should be considered errors.
  # Pick first binary and toolchain specific, then binary specific, then general setting.
  ifeq ($$($1_WARNINGS_AS_ERRORS_$(TOOLCHAIN_TYPE)),)
    ifeq ($$($1_WARNINGS_AS_ERRORS),)
      $1_WARNINGS_AS_ERRORS_$(TOOLCHAIN_TYPE) := $$(WARNINGS_AS_ERRORS)
    else
      $1_WARNINGS_AS_ERRORS_$(TOOLCHAIN_TYPE) := $$($1_WARNINGS_AS_ERRORS)
    endif
  endif

  ifeq ($$($1_WARNINGS_AS_ERRORS_$(TOOLCHAIN_TYPE)), true)
    $1_EXTRA_CFLAGS += $(CFLAGS_WARNINGS_ARE_ERRORS)
    $1_EXTRA_CXXFLAGS += $(CFLAGS_WARNINGS_ARE_ERRORS)
  endif

  ifeq (NONE, $$($1_OPTIMIZATION))
    $1_EXTRA_CFLAGS += $(C_O_FLAG_NONE)
    $1_EXTRA_CXXFLAGS += $(CXX_O_FLAG_NONE)
  else ifeq (LOW, $$($1_OPTIMIZATION))
    $1_EXTRA_CFLAGS += $(C_O_FLAG_NORM)
    $1_EXTRA_CXXFLAGS += $(CXX_O_FLAG_NORM)
  else ifeq (HIGH, $$($1_OPTIMIZATION))
    $1_EXTRA_CFLAGS += $(C_O_FLAG_HI)
    $1_EXTRA_CXXFLAGS += $(CXX_O_FLAG_HI)
  else ifeq (HIGHEST, $$($1_OPTIMIZATION))
    $1_EXTRA_CFLAGS += $(C_O_FLAG_HIGHEST)
    $1_EXTRA_CXXFLAGS += $(CXX_O_FLAG_HIGHEST)
  else ifneq (, $$($1_OPTIMIZATION))
    $$(error Unknown value for OPTIMIZATION: $$($1_OPTIMIZATION))
  endif

  $1_BUILD_INFO := $$($1_OBJECT_DIR)/_build-info.marker

  # Track variable changes for all variables that affect the compilation command
  # lines for all object files in this setup. This includes at least all the
  # variables used in the call to add_native_source below.
  $1_COMPILE_VARDEPS := $$($1_CFLAGS) $$($1_EXTRA_CFLAGS) $$($1_SYSROOT_CFLAGS) \
      $$($1_CXXFLAGS) $$($1_EXTRA_CXXFLAGS) \
      $$($1_CC) $$($1_CXX) $$($1_AS) $$($1_ASFLAGS) \
      $$(foreach s, $$($1_SRCS), \
          $$($1_$$(notdir $$s)_CFLAGS) $$($1_$$(notdir $$s)_CXXFLAGS))
  $1_COMPILE_VARDEPS_FILE := $$(call DependOnVariable, $1_COMPILE_VARDEPS, \
      $$($1_OBJECT_DIR)/$$($1_NOSUFFIX).comp.vardeps)

  # Now call add_native_source for each source file we are going to compile.
  $$(foreach p,$$($1_SRCS), \
      $$(eval $$(call add_native_source,$1,$$p,$$($1_OBJECT_DIR), \
          $$($1_CFLAGS) $$($1_EXTRA_CFLAGS) $$($1_SYSROOT_CFLAGS), \
          $$($1_CC), \
          $$($1_CXXFLAGS) $$($1_EXTRA_CXXFLAGS) $$($1_SYSROOT_CFLAGS), \
          $$($1_CXX), $$($1_ASFLAGS))))

  # Setup rule for printing progress info when compiling source files.
  # This is a rough heuristic and may not always print accurate information.
  $$($1_BUILD_INFO): $$($1_SRCS) $$($1_COMPILE_VARDEPS_FILE)
        ifeq ($$(wildcard $$($1_TARGET)),)
	  $(ECHO) 'Creating $$($1_BASENAME) from $$(words $$(filter-out %.vardeps, $$?)) file(s)'
        else
	  $(ECHO) $$(strip 'Updating $$($1_BASENAME)' \
	      $$(if $$(filter-out %.vardeps, $$?), \
	        'due to $$(words $$(filter-out %.vardeps, $$?)) file(s)', \
	      $$(if $$(filter %.vardeps, $$?), 'due to makefile changes')))
        endif
	$(TOUCH) $$@

  # On windows we need to create a resource file
  ifeq ($(OPENJDK_TARGET_OS), windows)
    ifneq (,$$($1_VERSIONINFO_RESOURCE))
      $1_RES:=$$($1_OBJECT_DIR)/$$($1_BASENAME).res
      $1_RES_DEP:=$$($1_RES).d
      $1_RES_DEP_TARGETS:=$$($1_RES).d.targets
      -include $$($1_RES_DEP)
      -include $$($1_RES_DEP_TARGETS)

      $1_RES_VARDEPS := $$($1_RC) $$($1_RC_FLAGS)
      $1_RES_VARDEPS_FILE := $$(call DependOnVariable, $1_RES_VARDEPS, \
          $$($1_RES).vardeps)

      $$($1_RES): $$($1_VERSIONINFO_RESOURCE) $$($1_RES_VARDEPS_FILE)
		$(ECHO) $(LOG_INFO) "Compiling resource $$(notdir $$($1_VERSIONINFO_RESOURCE)) (for $$(notdir $$($1_TARGET)))"
		$$($1_RC) $$($1_RC_FLAGS) $$($1_SYSROOT_CFLAGS) $(CC_OUT_OPTION)$$@ \
		    $$($1_VERSIONINFO_RESOURCE)
                # Windows RC compiler does not support -showIncludes, so we mis-use CL for this.
		$$($1_CC) $$($1_RC_FLAGS) $$($1_SYSROOT_CFLAGS) -showIncludes -nologo -TC \
		    $(CC_OUT_OPTION)$$($1_RES_DEP).obj $$($1_VERSIONINFO_RESOURCE) > $$($1_RES_DEP).raw 2>&1 || exit 0
		($(ECHO) $$($1_RES): \\ \
		&& $(SED) $(WINDOWS_SHOWINCLUDE_SED_PATTERN) $$($1_RES_DEP).raw) > $$($1_RES_DEP)
		$(SED) $(DEPENDENCY_TARGET_SED_PATTERN) $$($1_RES_DEP) > $$($1_RES_DEP_TARGETS)
    endif
  endif

  # mapfile doesnt seem to be implemented on macosx (yet??)
  ifneq ($(OPENJDK_TARGET_OS),macosx)
    ifneq ($(OPENJDK_TARGET_OS),windows)
      $1_REAL_MAPFILE:=$$($1_MAPFILE)
      ifneq (,$$($1_REORDER))
        $1_REAL_MAPFILE:=$$($1_OBJECT_DIR)/mapfile

        $$($1_REAL_MAPFILE) : $$($1_MAPFILE) $$($1_REORDER)
		$$(MKDIR) -p $$(@D)
		$$(CP) $$($1_MAPFILE) $$@.tmp
		$$(SED) -e 's=OUTPUTDIR=$$($1_OBJECT_DIR)=' $$($1_REORDER) >> $$@.tmp
		$$(MV) $$@.tmp $$@
      endif
    endif
  endif

  # Pickup extra OPENJDK_TARGET_OS_TYPE and/or OPENJDK_TARGET_OS dependent variables
  # for LDFLAGS and LIBS
  $1_EXTRA_LDFLAGS:=$$($1_LDFLAGS_$(OPENJDK_TARGET_OS_TYPE)) $$($1_LDFLAGS_$(OPENJDK_TARGET_OS))
  $1_EXTRA_LIBS:=$$($1_LIBS_$(OPENJDK_TARGET_OS_TYPE)) $$($1_LIBS_$(OPENJDK_TARGET_OS))
  ifneq (,$$($1_REAL_MAPFILE))
    $1_EXTRA_LDFLAGS += $(call SET_SHARED_LIBRARY_MAPFILE,$$($1_REAL_MAPFILE))
  endif

  # Need to make sure TARGET is first on list
  $1 := $$($1_TARGET)
  ifeq ($$($1_STATIC_LIBRARY),)
    ifeq ($$($1_DEBUG_SYMBOLS), true)
      ifeq ($(ENABLE_DEBUG_SYMBOLS), true)
        ifneq ($(OPENJDK_TARGET_OS), macosx) # no MacOS X support yet
          ifneq ($$($1_OUTPUT_DIR),$$($1_OBJECT_DIR))
            # The dependency on TARGET is needed on windows for debuginfo files
            # to be rebuilt properly.
            $$($1_OUTPUT_DIR)/% : $$($1_OBJECT_DIR)/% $$($1_TARGET)
		$(CP) $$< $$@
          endif

          # Generate debuginfo files.
          ifeq ($(OPENJDK_TARGET_OS), windows)
            $1_EXTRA_LDFLAGS += "-pdb:$$($1_OBJECT_DIR)/$$($1_NOSUFFIX).pdb" \
                "-map:$$($1_OBJECT_DIR)/$$($1_NOSUFFIX).map"
            $1_DEBUGINFO_FILES := $$($1_OBJECT_DIR)/$$($1_NOSUFFIX).pdb \
                $$($1_OBJECT_DIR)/$$($1_NOSUFFIX).map
            # No separate command is needed for debuginfo on windows, instead
            # touch target to make sure it has a later time stamp than the debug
            # symbol files to avoid unnecessary relinking on rebuild.
            $1_CREATE_DEBUGINFO_CMDS := $(TOUCH) $$($1_TARGET)

          else ifneq ($(findstring $(OPENJDK_TARGET_OS), linux solaris), )
            $1_DEBUGINFO_FILES := $$($1_OBJECT_DIR)/$$($1_NOSUFFIX).debuginfo
            # Setup the command line creating debuginfo files, to be run after linking.
            # It cannot be run separately since it updates the original target file
            $1_CREATE_DEBUGINFO_CMDS := \
                $(OBJCOPY) --only-keep-debug $$($1_TARGET) $$($1_DEBUGINFO_FILES) $$(NEWLINE) \
                $(CD) $$($1_OUTPUT_DIR) && \
                    $(OBJCOPY) --add-gnu-debuglink=$$($1_DEBUGINFO_FILES) $$($1_TARGET)
          endif # No MacOS X support

          # This dependency dance ensures that debug info files get rebuilt
          # properly if deleted.
          $$($1_TARGET): $$($1_DEBUGINFO_FILES)
          $$($1_DEBUGINFO_FILES): $$($1_EXPECTED_OBJS)

          ifeq ($(ZIP_DEBUGINFO_FILES), true)
            $1_DEBUGINFO_ZIP := $$($1_OBJECT_DIR)/$$($1_NOSUFFIX).diz
            $1 += $$(subst $$($1_OBJECT_DIR),$$($1_OUTPUT_DIR),$$($1_DEBUGINFO_ZIP))

            # The dependency on TARGET is needed for debuginfo files
            # to be rebuilt properly.
            $$($1_DEBUGINFO_ZIP): $$($1_DEBUGINFO_FILES) $$($1_TARGET)
		$(CD) $$($1_OBJECT_DIR) \
		&& $(ZIP) -q $$@ $$(notdir $$($1_DEBUGINFO_FILES))

          else
            $1 += $$(subst $$($1_OBJECT_DIR),$$($1_OUTPUT_DIR),$$($1_DEBUGINFO_FILES))
          endif
        endif
      endif # !MacOS X
    endif # $1_DEBUG_SYMBOLS
  endif # !STATIC_LIBRARY

  ifeq ($$($1_STRIP_SYMBOLS), true)
    ifneq ($$($1_STRIP), )
      # Default to using the global STRIPFLAGS. Allow for overriding with an empty value
      $1_STRIPFLAGS ?= $(STRIPFLAGS)
      $1_STRIP_CMD := $$($1_STRIP) $$($1_STRIPFLAGS) $$($1_TARGET)
    endif
  endif

  ifneq (,$$($1_LIBRARY))
    # Generating a dynamic library.
    $1_EXTRA_LDFLAGS += $$(call SET_SHARED_LIBRARY_NAME,$$($1_BASENAME))
    ifeq ($(OPENJDK_TARGET_OS), windows)
      $1_EXTRA_LDFLAGS += "-implib:$$($1_OBJECT_DIR)/$$($1_LIBRARY).lib"
    endif

    $1_EXTRA_LIBS += $(GLOBAL_LIBS)

    $1_VARDEPS := $$($1_LD) $$($1_SYSROOT_LDFLAGS) $$($1_LDFLAGS) $$($1_EXTRA_LDFLAGS) \
        $$($1_LIBS) $$($1_EXTRA_LIBS) $$($1_CREATE_DEBUGINFO_CMDS) \
        $$($1_STRIP_CMD)
    $1_VARDEPS_FILE := $$(call DependOnVariable, $1_VARDEPS, \
        $$($1_OBJECT_DIR)/$$($1_NOSUFFIX).vardeps)

    $$($1_TARGET): $$($1_EXPECTED_OBJS) $$($1_RES) $$($1_REAL_MAPFILE) \
        $$($1_VARDEPS_FILE)
		$(ECHO) $(LOG_INFO) "Linking $$($1_BASENAME)" ; \
		$(call LogFailures, $$($1_OBJECT_DIR)/$$($1_SAFE_NAME)_link.log, $$($1_SAFE_NAME)_link, \
		    $$($1_LD) $$($1_LDFLAGS) $$($1_EXTRA_LDFLAGS) $$($1_SYSROOT_LDFLAGS) \
		    $(LD_OUT_OPTION)$$@ \
		    $$($1_EXPECTED_OBJS) $$($1_RES) \
		    $$($1_LIBS) $$($1_EXTRA_LIBS)) ; \
		$$($1_CREATE_DEBUGINFO_CMDS)
		$$($1_STRIP_CMD)
                # Touch target to make sure it has a later time stamp than the debug
                # symbol files to avoid unnecessary relinking on rebuild.
                ifeq ($(OPENJDK_TARGET_OS), windows)
		  $(TOUCH) $$@
                endif

  endif

  ifneq (,$$($1_STATIC_LIBRARY))
    $1_VARDEPS := $$($1_AR) $$($1_ARFLAGS) $$($1_LIBS) \
        $$($1_EXTRA_LIBS)
    $1_VARDEPS_FILE := $$(call DependOnVariable, $1_VARDEPS, \
        $$($1_OBJECT_DIR)/$$($1_NOSUFFIX).vardeps)

    # Generating a static library, ie object file archive.
    $$($1_TARGET): $$($1_EXPECTED_OBJS) $$($1_RES) $$($1_VARDEPS_FILE)
	$(ECHO) $(LOG_INFO) "Archiving $$($1_STATIC_LIBRARY)"
	$(call LogFailures, $$($1_OBJECT_DIR)/$$($1_SAFE_NAME)_link.log, $$($1_SAFE_NAME)_link, \
	    $$($1_AR) $$($1_ARFLAGS) $(AR_OUT_OPTION)$$($1_TARGET) $$($1_EXPECTED_OBJS) \
<<<<<<< HEAD
	        $$($1_RES) $$($1_LIBS) $$($1_EXTRA_LIBS))
=======
	        $$($1_RES))
        ifeq ($(STATIC_BUILD), true)
	  $(GetSymbols)
        endif
>>>>>>> c90570d4
  endif

  ifneq (,$$($1_PROGRAM))
    # A executable binary has been specified, setup the target for it.
    $1_EXTRA_LIBS += $(GLOBAL_LIBS)

    $1_VARDEPS := $$($1_LD) $$($1_SYSROOT_LDFLAGS) $$($1_LDFLAGS) $$($1_EXTRA_LDFLAGS) \
        $$($1_LIBS) $$($1_EXTRA_LIBS) $$($1_MT) \
        $$($1_CODESIGN) $$($1_CREATE_DEBUGINFO_CMDS) $$($1_MANIFEST_VERSION) \
        $$($1_STRIP_CMD)
    $1_VARDEPS_FILE := $$(call DependOnVariable, $1_VARDEPS, \
        $$($1_OBJECT_DIR)/$$($1_NOSUFFIX).vardeps)

    $$($1_TARGET): $$($1_EXPECTED_OBJS) $$($1_RES) $$($1_MANIFEST) \
        $$($1_VARDEPS_FILE)
		$(ECHO) $(LOG_INFO) "Linking executable $$($1_BASENAME)" ; \
		$(call LogFailures, $$($1_OBJECT_DIR)/$$($1_SAFE_NAME)_link.log, $$($1_SAFE_NAME)_link, \
		    $$($1_LD) $$($1_LDFLAGS) $$($1_EXTRA_LDFLAGS) $$($1_SYSROOT_LDFLAGS) \
		        $(EXE_OUT_OPTION)$$($1_TARGET) \
		        $$($1_EXPECTED_OBJS) $$($1_RES) \
		        $$($1_LIBS) $$($1_EXTRA_LIBS))
                ifeq ($(OPENJDK_TARGET_OS), windows)
                  ifneq ($$($1_MANIFEST), )
		    $$($1_MT) -nologo -manifest $$($1_MANIFEST) -identity:"$$($1_PROGRAM).exe, version=$$($1_MANIFEST_VERSION)" -outputresource:$$@;#1
                  endif
                endif
                # This only works if the openjdk_codesign identity is present on the system. Let
                # silently fail otherwise.
                ifneq (,$(CODESIGN))
                  ifneq (,$$($1_CODESIGN))
		    $(CODESIGN) -s openjdk_codesign $$@
                  endif
                endif
		$$($1_CREATE_DEBUGINFO_CMDS)
		$$($1_STRIP_CMD)
                # Touch target to make sure it has a later time stamp than the debug
                # symbol files to avoid unnecessary relinking on rebuild.
                ifeq ($(OPENJDK_TARGET_OS), windows)
		  $(TOUCH) $$@
                endif

  endif
endef

endif # _NATIVE_COMPILATION_GMK<|MERGE_RESOLUTION|>--- conflicted
+++ resolved
@@ -765,14 +765,10 @@
 	$(ECHO) $(LOG_INFO) "Archiving $$($1_STATIC_LIBRARY)"
 	$(call LogFailures, $$($1_OBJECT_DIR)/$$($1_SAFE_NAME)_link.log, $$($1_SAFE_NAME)_link, \
 	    $$($1_AR) $$($1_ARFLAGS) $(AR_OUT_OPTION)$$($1_TARGET) $$($1_EXPECTED_OBJS) \
-<<<<<<< HEAD
-	        $$($1_RES) $$($1_LIBS) $$($1_EXTRA_LIBS))
-=======
 	        $$($1_RES))
         ifeq ($(STATIC_BUILD), true)
 	  $(GetSymbols)
         endif
->>>>>>> c90570d4
   endif
 
   ifneq (,$$($1_PROGRAM))
